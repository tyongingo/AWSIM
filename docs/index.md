--- conflicted
+++ resolved
@@ -7,12 +7,8 @@
 **Features**
 
 - Many predefined components included (Vehicle dynamic models, Sensor models, Environment configuration, ROS2 communication, etc)
-<<<<<<< HEAD
-- Support for Windows 10 and Ubuntu 22
-=======
-- Support for Ubuntu
-  - ⚠️windows will be supported in the near future.
->>>>>>> 6c04f791
+- Support for Ubuntu 22.04
+  - ⚠️windows 10/11 will be supported in the near future.
 - ROS2 native communication (humble)
 - Open sourced
 - Made with [Unity](https://unity.com/)
