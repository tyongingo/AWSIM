%YAML 1.1
%TAG !u! tag:unity3d.com,2011:
--- !u!1045 &1
EditorBuildSettings:
  m_ObjectHideFlags: 0
  serializedVersion: 2
  m_Scenes:
  - enabled: 1
    path: Assets/AWSIM/Scenes/Main/AutowareSimulation.unity
    guid: 9a19a6429a390f1428320cff9d4e1f10
<<<<<<< HEAD
=======
  - enabled: 1
    path: Assets/Tests/PlayMode/Ego/EgoTest.unity
    guid: ec37755e1a4a899678c5645cb8963c2f
  - enabled: 1
    path: Assets/Tests/PlayMode/Sensors/SensorsTest.unity
    guid: fdfe2b57b59c262db8bf3372757df0ea
  - enabled: 1
    path: Assets/Tests/PlayMode/Traffic/TrafficTest.unity
    guid: 23ce25cc2147abbc1986f3efb4951d5c
>>>>>>> 90c83fd1
  m_configObjects: {}<|MERGE_RESOLUTION|>--- conflicted
+++ resolved
@@ -4,20 +4,5 @@
 EditorBuildSettings:
   m_ObjectHideFlags: 0
   serializedVersion: 2
-  m_Scenes:
-  - enabled: 1
-    path: Assets/AWSIM/Scenes/Main/AutowareSimulation.unity
-    guid: 9a19a6429a390f1428320cff9d4e1f10
-<<<<<<< HEAD
-=======
-  - enabled: 1
-    path: Assets/Tests/PlayMode/Ego/EgoTest.unity
-    guid: ec37755e1a4a899678c5645cb8963c2f
-  - enabled: 1
-    path: Assets/Tests/PlayMode/Sensors/SensorsTest.unity
-    guid: fdfe2b57b59c262db8bf3372757df0ea
-  - enabled: 1
-    path: Assets/Tests/PlayMode/Traffic/TrafficTest.unity
-    guid: 23ce25cc2147abbc1986f3efb4951d5c
->>>>>>> 90c83fd1
+  m_Scenes: []
   m_configObjects: {}